--- conflicted
+++ resolved
@@ -252,14 +252,10 @@
         DESTINATION "${CMAKE_INSTALL_LIBDIR}/${PROJECT_NAME}/cmake/"
         COMPONENT Development)
 
-<<<<<<< HEAD
-enable_testing()
-add_subdirectory(tests)
 add_subdirectory(canary)
-=======
+
 if (NOT CMAKE_CROSSCOMPILING)
     if (BUILD_TESTING)
         add_subdirectory(tests)
     endif()
 endif()
->>>>>>> e8f6fe4c
